--- conflicted
+++ resolved
@@ -1,4 +1,3 @@
-<<<<<<< HEAD
 # homebridge-wled-ws
 
 [![npm](https://img.shields.io/npm/v/homebridge-wled-ws.svg?style=plastic)](https://www.npmjs.com/package/homebridge-wled-ws)
@@ -7,10 +6,6 @@
 ![GitHub build](https://img.shields.io/github/actions/workflow/status/smhex/homebridge-wled-ws/build.yml?style=plastic)
 
 ## Homebridge WLED plugin
-=======
->>>>>>> ee94d140
-
-</span>
 
 This is a Homebridge dynamic platform plugin for controlling LED strips using Websockets. It is based on the fantastic [wled-client](https://github.com/ShiftLimits/wled-client) library, which provides access to WLED's JSON API using websockets.
 
@@ -37,11 +32,7 @@
 }
 ```
 
-<<<<<<< HEAD
 ### TODOs
 - harden controller communication (reconnects)
 - support color picker
-- add effects and presets
-=======
-This is a Homebridge dynamic platform plugin for controlling LED strips using WLED websockets. The plugin is currently work in progress and should not be used in a production environment. Beta testers are welcome.
->>>>>>> ee94d140
+- add effects and presets